﻿using System;
using System.Data;
<<<<<<< HEAD
=======
using System.Data.Odbc;
using System.Runtime.CompilerServices;
>>>>>>> 5ffa429f

namespace ALE.ETLBox.ConnectionManager
{
    /// <summary>
    /// Connection manager for an ODBC connection to Access databases.
    /// This connection manager also is based on ADO.NET.
    /// ODBC by default does not support a Bulk Insert - and Access does not support the insert into (...) values (...),(...),(...)
    /// syntax. So the following syntax is used
    /// <code>
    /// insert into (Col1, Col2,...)
    /// select * from (
    ///   select 'Val1' as Col1 from dummytable
    ///   union all
    ///   select 'Val2' as Col2 from dummytable
    ///   ...
    /// ) a;
    /// </code>
    ///
    /// The dummytable is a special helper table containing only one record.
    ///
    /// </summary>
    /// <example>
    /// <code>
    /// ControlFlow.DefaultDbConnection =
    ///   new AccessOdbcConnectionManager(new OdbcConnectionString(
    ///      "Driver={Microsoft Access Driver (*.mdb, *.accdb)};DBQ=C:\DB\Test.mdb"));
    /// </code>
    /// </example>
    public class AccessOdbcConnectionManager : OdbcConnectionManager
    {
        public override ConnectionManagerType ConnectionManagerType { get; } = ConnectionManagerType.Access;
<<<<<<< HEAD
        public override string QB { get; } = @"[";
        public override string QE { get; } = @"]";
        
        public AccessOdbcConnectionManager() : base() { }
        public AccessOdbcConnectionManager(OdbcConnectionString connectionString) : base(connectionString) { }
        public AccessOdbcConnectionManager(string connectionString) : base(new OdbcConnectionString(connectionString)) { }
=======
>>>>>>> 5ffa429f

        public AccessOdbcConnectionManager() : base() {
            LeaveOpen = true;
        }
        public AccessOdbcConnectionManager(OdbcConnectionString connectionString) 
            : base(connectionString) {
            LeaveOpen = true;
        }
        public AccessOdbcConnectionManager(string connectionString) : 
            base(new OdbcConnectionString(connectionString)) {
            LeaveOpen = true;
        }
        
        /// <summary>
        /// Helper table that needs to be created in order to simulate bulk inserts.
        /// Contains only 1 record and is only temporarily created.
        /// </summary>
        public string DummyTableName { get; set; } = "etlboxdummydeleteme";
        protected bool PreparationDone { get; set; }
        
        public override void BulkInsert(ITableData data, string tableName)
        {
            BulkInsertSql bulkInsert = new BulkInsertSql()
            {
                ConnectionType = ConnectionManagerType.Access,
                QB = QB,
                QE = QE,
                UseParameterQuery = true,
                AccessDummyTableName = DummyTableName,
            };
            OdbcBulkInsert(data, tableName, bulkInsert);
        }

        public bool CheckIfTableOrViewExists(string unquotatedFullName)
        {
            try
            {
                DataTable schemaTables = GetSchemaDataTable(unquotatedFullName, "Tables");
                if (schemaTables.Rows.Count > 0)
                    return true;
                else {
                    DataTable schemaViews = GetSchemaDataTable(unquotatedFullName, "Views");
                    if (schemaViews.Rows.Count > 0)
                        return true;
                }
                return false;
            }
            catch (Exception)
            {
                return false;
            }
        }

        private DataTable GetSchemaDataTable(string unquotatedFullName, string schemaInfo)
        {
            this.Open();
            string[] restrictions = new string[3];
            restrictions[2] = unquotatedFullName;
            DataTable schemaTable = DbConnection.GetSchema(schemaInfo, restrictions);
            return schemaTable;
           
        }

        internal TableDefinition ReadTableDefinition(ObjectNameDescriptor TN)
        {
            TableDefinition result = new TableDefinition(TN.ObjectName);
            DataTable schemaTable = GetSchemaDataTable(TN.UnquotatedFullName, "Columns");

            foreach (var row in schemaTable.Rows)
            {
                DataRow dr = row as DataRow;
                TableColumn col = new TableColumn()
                {
                    Name = dr[schemaTable.Columns["COLUMN_NAME"]].ToString(),
                    DataType = dr[schemaTable.Columns["TYPE_NAME"]].ToString(),
                    AllowNulls = dr[schemaTable.Columns["IS_NULLABLE"]].ToString() == "YES" ? true : false
                };
                result.Columns.Add(col);
            }

            return result;
        }

        public override void PrepareBulkInsert(string tablename)
        {
            TryDropDummyTable();
            CreateDummyTable();
        }
        
        public override void CleanUpBulkInsert(string tablename) {
            TryDropDummyTable();
        }

        public override void BeforeBulkInsert(string tableName)
        {
            if (!PreparationDone)
                PrepareBulkInsert(tableName);
        }
        public override void AfterBulkInsert(string tableName)
        {
        }

        private void TryDropDummyTable()
        {
            try
            {
                ExecuteCommand($@"DROP TABLE {DummyTableName};");
            }
            catch { }
        }

        private void CreateDummyTable()
        {
            ExecuteCommand($@"CREATE TABLE {DummyTableName} (Field1 NUMBER);");
            ExecuteCommand($@"INSERT INTO { DummyTableName} VALUES(1);");
            PreparationDone = true;
        }

        private void ExecuteCommand(string sql)
        {
            if (DbConnection == null) this.Open();
            var cmd = DbConnection.CreateCommand();
            cmd.CommandText = sql;
            cmd.ExecuteNonQuery();
        }

        public override IConnectionManager Clone()
        {
            AccessOdbcConnectionManager clone = new AccessOdbcConnectionManager((OdbcConnectionString)ConnectionString)
            {
                MaxLoginAttempts = this.MaxLoginAttempts
            };
            return clone;
        }
    }
}<|MERGE_RESOLUTION|>--- conflicted
+++ resolved
@@ -1,10 +1,7 @@
 ﻿using System;
 using System.Data;
-<<<<<<< HEAD
-=======
 using System.Data.Odbc;
 using System.Runtime.CompilerServices;
->>>>>>> 5ffa429f
 
 namespace ALE.ETLBox.ConnectionManager
 {
@@ -36,16 +33,9 @@
     public class AccessOdbcConnectionManager : OdbcConnectionManager
     {
         public override ConnectionManagerType ConnectionManagerType { get; } = ConnectionManagerType.Access;
-<<<<<<< HEAD
         public override string QB { get; } = @"[";
         public override string QE { get; } = @"]";
         
-        public AccessOdbcConnectionManager() : base() { }
-        public AccessOdbcConnectionManager(OdbcConnectionString connectionString) : base(connectionString) { }
-        public AccessOdbcConnectionManager(string connectionString) : base(new OdbcConnectionString(connectionString)) { }
-=======
->>>>>>> 5ffa429f
-
         public AccessOdbcConnectionManager() : base() {
             LeaveOpen = true;
         }
